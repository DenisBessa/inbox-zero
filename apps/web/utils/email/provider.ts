--- conflicted
+++ resolved
@@ -75,7 +75,6 @@
 } from "@/utils/outlook/thread";
 import { getMessagesBatch } from "@/utils/gmail/message";
 import { getAccessTokenFromClient } from "@/utils/gmail/client";
-<<<<<<< HEAD
 import { getGmailAttachment } from "@/utils/gmail/attachment";
 import { getOutlookAttachment } from "@/utils/outlook/attachment";
 import {
@@ -83,8 +82,6 @@
   getThreadsWithNextPageToken,
 } from "@/utils/gmail/thread";
 import { decodeSnippet } from "@/utils/gmail/decode";
-import { getAwaitingReplyLabel as getGmailAwaitingReplyLabel } from "@/utils/reply-tracker/label";
-=======
 import {
   getAwaitingReplyLabel as getGmailAwaitingReplyLabel,
   getReplyTrackingLabels,
@@ -94,7 +91,6 @@
   AWAITING_REPLY_LABEL_NAME,
   NEEDS_REPLY_LABEL_NAME,
 } from "@/utils/reply-tracker/consts";
->>>>>>> cc54ea0f
 import {
   getDraft as getGmailDraft,
   deleteDraft as deleteGmailDraft,
@@ -134,6 +130,8 @@
     textColor?: string;
     backgroundColor?: string;
   };
+  labelListVisibility?: string;
+  messageListVisibility?: string;
 }
 
 export interface EmailFilter {
@@ -229,7 +227,6 @@
     senderEmail: string,
     threshold: number,
   ): Promise<number>;
-<<<<<<< HEAD
   getAttachment(
     messageId: string,
     attachmentId: string,
@@ -241,7 +238,7 @@
   }): Promise<{
     threads: EmailThread[];
     nextPageToken?: string;
-=======
+  }>;
   hasPreviousCommunicationsWithSenderOrDomain(options: {
     from: string;
     date: Date;
@@ -254,7 +251,6 @@
   getReplyTrackingLabels(): Promise<{
     awaitingReplyLabelId: string;
     needsReplyLabelId: string;
->>>>>>> cc54ea0f
   }>;
 }
 
@@ -308,6 +304,8 @@
         name: label.name!,
         type: label.type!,
         threadsTotal: label.threadsTotal || undefined,
+        labelListVisibility: label.labelListVisibility || undefined,
+        messageListVisibility: label.messageListVisibility || undefined,
       }));
   }
 
@@ -670,7 +668,6 @@
     }
   }
 
-<<<<<<< HEAD
   async getAttachment(
     messageId: string,
     attachmentId: string,
@@ -777,7 +774,8 @@
       threads: emailThreads,
       nextPageToken: nextPageToken || undefined,
     };
-=======
+  }
+
   async hasPreviousCommunicationsWithSenderOrDomain(options: {
     from: string;
     date: Date;
@@ -803,7 +801,6 @@
     needsReplyLabelId: string;
   }> {
     return getReplyTrackingLabels(this.client);
->>>>>>> cc54ea0f
   }
 }
 
@@ -1237,7 +1234,6 @@
     }
   }
 
-<<<<<<< HEAD
   async getAttachment(
     messageId: string,
     attachmentId: string,
@@ -1407,7 +1403,9 @@
         ? new URL(response["@odata.nextLink"]).searchParams.get("$skiptoken") ||
           undefined
         : undefined,
-=======
+    };
+  }
+
   async hasPreviousCommunicationsWithSenderOrDomain(options: {
     from: string;
     date: Date;
@@ -1469,7 +1467,6 @@
     return {
       awaitingReplyLabelId: awaitingReplyLabel.id || "",
       needsReplyLabelId: needsReplyLabel.id || "",
->>>>>>> cc54ea0f
     };
   }
 }
