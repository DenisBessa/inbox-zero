"use client";

import { useRouter } from "next/navigation";
import Link from "next/link";
import { useEffect } from "react";
import { Button } from "@/components/ui/button";
import { BasicLayout } from "@/components/layouts/BasicLayout";
import { ErrorPage } from "@/components/ErrorPage";
import { env } from "@/env";
import { useUser } from "@/hooks/useUser";
import { LoadingContent } from "@/components/LoadingContent";
import { Loading } from "@/components/Loading";

export default function LogInErrorPage() {
  const { data, isLoading, error } = useUser();
  const router = useRouter();

  // For some reason users are being sent to this page when logged in
  // This will redirect them out of this page to the app
  useEffect(() => {
<<<<<<< HEAD
    if (data?.id) {
      router.push("/setup");
=======
    if (data?.userId) {
      router.push("/welcome");
>>>>>>> e56f9861
    }
  }, [data, router]);

  if (isLoading) return <Loading />;
  // will redirect to /welcome if user is logged in
  if (data?.userId) return <Loading />;

  return (
    <BasicLayout>
      <LoadingContent loading={isLoading} error={error}>
        <ErrorPage
          title="Error Logging In"
          description={`There was an error logging in to the app. Please try log in again. If this error persists, please contact support at ${env.NEXT_PUBLIC_SUPPORT_EMAIL}.`}
          button={
            <Button asChild>
              <Link href="/login">Log In</Link>
            </Button>
          }
        />
        {/* <AutoLogOut loggedIn={!!session?.user.email} /> */}
      </LoadingContent>
    </BasicLayout>
  );
}<|MERGE_RESOLUTION|>--- conflicted
+++ resolved
@@ -18,19 +18,14 @@
   // For some reason users are being sent to this page when logged in
   // This will redirect them out of this page to the app
   useEffect(() => {
-<<<<<<< HEAD
     if (data?.id) {
-      router.push("/setup");
-=======
-    if (data?.userId) {
       router.push("/welcome");
->>>>>>> e56f9861
     }
   }, [data, router]);
 
   if (isLoading) return <Loading />;
   // will redirect to /welcome if user is logged in
-  if (data?.userId) return <Loading />;
+  if (data?.id) return <Loading />;
 
   return (
     <BasicLayout>
