import type { Post as PostType } from "@/app/blog/types";
import { BlogLayout } from "@/components/layouts/BlogLayout";
import { Card, CardContent } from "@/components/ui/card";
import { sanityFetch } from "@/sanity/lib/fetch";
import { postsQuery } from "@/sanity/lib/queries";
import Image from "next/image";
import Link from "next/link";

type Post = {
  title: string;
  file: string;
  description: string;
  date: string;
  datetime: string;
  author: { name: string; role: string; href: string; imageUrl: string };
  imageUrl: string;
};

type SanityPost = {
  title: string;
  description: string | null;
  slug: { current: string; _type: "slug" };
  mainImage: PostType["mainImage"];
  imageURL: string | null;
  authorName: string;
  _createdAt: string;
};

const mdxPosts: Post[] = [
  {
    title: "How Inbox Zero hit #1 on Product Hunt",
    file: "how-my-open-source-saas-hit-first-on-product-hunt",
    description:
      "Two weeks ago I launched Inbox Zero on Product Hunt. It finished in first place with over 1000 upvotes and gained thousands of new users. The app, Inbox Zero, helps you clean up your inbox fast. It lets you bulk unsubscribe from newsletters, automate emails with an AI assistant, automatically block cold emails, and provides email analytics.",
    date: "Jan 22, 2024",
    datetime: "2024-01-22",
    // category: { title: "Marketing", href: "#" },
    author: {
      name: "Elie Steinbock",
      role: "Founder",
      href: "#",
      imageUrl: "/images/blog/elie-profile.jpg",
    },
    imageUrl: "/images/reach-inbox-zero.png",
  },
  {
    title: "Why Build An Open Source SaaS",
    file: "why-build-an-open-source-saas",
    description:
      "Open source SaaS products are blowing up. This is why you should consider building one.",
    date: "Jan 25, 2024",
    datetime: "2024-01-25",
    // category: { title: "Marketing", href: "#" },
    author: {
      name: "Elie Steinbock",
      role: "Founder",
      href: "#",
      imageUrl: "/images/blog/elie-profile.jpg",
    },
    imageUrl: "/images/reach-inbox-zero.png",
  },
  {
    title:
      "Escape the Email Trap: How to Unsubscribe for Good When Senders Won't Let Go",
    file: "escape-email-trap-unsubscribe-for-good",
    description:
      "End unwanted emails permanently. Discover tactics to block persistent senders who disregard unsubscribe requests and spam reports.",
    date: "Aug 22, 2024",
    datetime: "2024-08-22",
    author: {
      name: "Elie Steinbock",
      role: "Founder",
      href: "#",
      imageUrl: "/images/blog/elie-profile.jpg",
    },
    imageUrl: "/images/reach-inbox-zero.png",
  },
  {
    title: "Alternatives to Skiff Mail",
    file: "alternatives-to-skiff-mail",
    description:
      "Notion recently aqcuired Skiff Mail and is sunsetting it in six months. Here are some good alternatives to consider for your email needs.",
    date: "Feb 22, 2024",
    datetime: "2024-02-22",
    // category: { title: "Marketing", href: "#" },
    author: {
      name: "Elie Steinbock",
      role: "Founder",
      href: "#",
      imageUrl: "/images/blog/elie-profile.jpg",
    },
    imageUrl: "/images/reach-inbox-zero.png",
  },
  {
    title: "How to Bulk Unsubscribe from Emails",
    file: "bulk-unsubscribe-from-emails",
    description:
      "Want to stop the flood of unwanted subscriptions in your email? Learn how to bulk unsubscribe from emails and create a clutter-free inbox with Inbox Zero.",
    date: "March 05, 2024",
    datetime: "2024-03-05",
    // category: { title: "Marketing", href: "#" },
    author: {
      name: "Elie Steinbock",
      role: "Founder",
      href: "#",
      imageUrl: "/images/blog/elie-profile.jpg",
    },
    imageUrl: "/images/reach-inbox-zero.png",
  },
  {
    title: "Best Email Unsubscribe App to Clean Up Your Inbox",
    file: "best-email-unsubscribe-app",
    description:
      "Managing your email inbox can feel like a full-time job. With promotional emails, newsletters, and updates flooding our inboxes daily, it's crucial to have effective tools to maintain order.",
    date: "June 26, 2024",
    datetime: "2024-06-26",
    author: {
      name: "Elie Steinbock",
      role: "Founder",
      href: "#",
      imageUrl: "/images/blog/elie-profile.jpg",
    },
    imageUrl: "/images/reach-inbox-zero.png",
  },
  {
    title: "Boost Your Email Efficiency with These Gmail Productivity Hacks",
    file: "gmail-productivity-hacks",
    description:
      "Discover effective Gmail productivity hacks to streamline your email management. Learn key tips, tools, and techniques for maximizing efficiency.",
    date: "Jun 27, 2024",
    datetime: "2024-06-27",
    // category: { title: "Marketing", href: "#" },
    author: {
      name: "Ricardo Batista",
      role: "Founder @ AI Blog Articles",
      href: "https://getaiblogarticles.com/",
      imageUrl: "/images/blog/ricardo-batista-profile.png",
    },
    imageUrl: "/images/reach-inbox-zero.png",
  },
  {
    title: "Achieve Mental Clarity with Inbox Zero",
    file: "inbox-zero-benefits-for-mental-health",
    description:
      "Learn how to achieve and maintain Inbox Zero for better mental health. Reduce stress, boost productivity, and gain mental clarity with these strategies.",
    date: "Jun 27, 2024",
    datetime: "2024-06-27",
    // category: { title: "Marketing", href: "#" },
    author: {
      name: "Ricardo Batista",
      role: "Founder @ AI Blog Articles",
      href: "https://getaiblogarticles.com/",
      imageUrl: "/images/blog/ricardo-batista-profile.png",
    },
    imageUrl: "/images/reach-inbox-zero.png",
  },
  {
    title: "Mastering Inbox Zero - A Productivity Guide for Entrepreneurs",
    file: "inbox-zero-workflow-for-entrepreneurs",
    description:
      "Learn how to achieve and maintain Inbox Zero as an entrepreneur with effective strategies, tools, and tips for efficient email management.",
    date: "Jun 27, 2024",
    datetime: "2024-06-27",
    author: {
      name: "Ricardo Batista",
      role: "Founder @ AI Blog Articles",
      href: "https://getaiblogarticles.com/",
      imageUrl: "/images/blog/ricardo-batista-profile.png",
    },
    imageUrl: "/images/reach-inbox-zero.png",
  },
  {
    title: "How to Beat Email Stress as a Remote Worker",
    file: "managing-email-stress-for-remote-workers",
    description:
      "Learn effective strategies and tools to manage email stress for remote workers. Increase productivity and work-life balance with expert recommendations.",
    date: "Jun 27, 2024",
    datetime: "2024-06-27",
    // category: { title: "Marketing", href: "#" },
    author: {
      name: "Ricardo Batista",
      role: "Founder @ AI Blog Articles",
      href: "https://getaiblogarticles.com/",
      imageUrl: "/images/blog/ricardo-batista-profile.png",
    },
    imageUrl: "/images/reach-inbox-zero.png",
  },
  {
    title: "Master Email Management with These Top Tips and Tools",
    file: "email-management-best-practices",
    description:
      "Learn the best email management practices to boost productivity and efficiency. Discover tools and techniques for effective inbox organization.",
    date: "Jun 27, 2024",
    datetime: "2024-06-27",
    // category: { title: "Marketing", href: "#" },
    author: {
      name: "Ricardo Batista",
      role: "Founder @ AI Blog Articles",
      href: "https://getaiblogarticles.com/",
      imageUrl: "/images/blog/ricardo-batista-profile.png",
    },
    imageUrl: "/images/reach-inbox-zero.png",
  },
];

export const revalidate = 60;

export default async function BlogContentsPage() {
  // Skip Sanity fetch during build with dummy credentials
  let posts: SanityPost[] = [];
<<<<<<< HEAD
  if (
    process.env.NEXT_PUBLIC_SANITY_PROJECT_ID !==
    "dummy-sanity-project-id-for-build"
  ) {
=======
  if (process.env.NEXT_PUBLIC_SANITY_PROJECT_ID !== "project123") {
>>>>>>> a3824dd6
    posts = await sanityFetch<SanityPost[]>({ query: postsQuery });
  }

  return (
    <BlogLayout>
      <Posts posts={posts} />
    </BlogLayout>
  );
}

function Posts({ posts }: { posts: SanityPost[] }) {
  const allPosts: Post[] = [
    ...posts.map((post) => ({
      title: post.title,
      file: post.slug.current,
      description: post.description ?? "",
      date: new Date(post._createdAt).toLocaleDateString(),
      datetime: post._createdAt,
      author: {
        name: post.authorName,
        role: "Founder",
        href: "#",
        imageUrl: "/images/blog/elie-profile.jpg",
      },
      imageUrl: post.imageURL ?? "/images/reach-inbox-zero.png",
    })),
    ...mdxPosts,
  ];

  return (
    <div className="py-16 sm:py-24">
      <div className="mx-auto max-w-7xl px-6 lg:px-8">
        <h2 className="mb-8 font-cal text-3xl tracking-tight text-gray-900 sm:text-4xl">
          From the blog
        </h2>
        <div className="grid grid-cols-1 gap-6 sm:grid-cols-2 lg:grid-cols-3">
          {allPosts.map((post) => (
            <PostCard key={post.title} post={post} />
          ))}
        </div>
      </div>
    </div>
  );
}

function PostCard({ post }: { post: Post }) {
  return (
    <Card className="overflow-hidden transition-transform duration-300 hover:scale-105">
      <Link href={`/blog/post/${post.file}`}>
        <div className="relative h-48 w-full">
          <Image
            src={post.imageUrl}
            alt={post.title}
            layout="fill"
            objectFit="cover"
          />
        </div>
        <CardContent className="pt-4">
          <h3 className="mb-2 font-cal text-lg leading-6 text-gray-900 group-hover:text-gray-600">
            {post.title}
          </h3>
          <p className="mb-4 line-clamp-2 text-sm leading-6 text-gray-600">
            {post.description}
          </p>
          <div className="flex items-center gap-x-4">
            <Image
              src={post.author.imageUrl}
              alt=""
              className="h-8 w-8 rounded-full bg-gray-50"
              width={32}
              height={32}
            />
            <div className="text-sm">
              <p className="font-semibold text-gray-900">{post.author.name}</p>
              <time dateTime={post.datetime} className="text-gray-500">
                {post.date}
              </time>
            </div>
          </div>
        </CardContent>
      </Link>
    </Card>
  );
}<|MERGE_RESOLUTION|>--- conflicted
+++ resolved
@@ -208,14 +208,7 @@
 export default async function BlogContentsPage() {
   // Skip Sanity fetch during build with dummy credentials
   let posts: SanityPost[] = [];
-<<<<<<< HEAD
-  if (
-    process.env.NEXT_PUBLIC_SANITY_PROJECT_ID !==
-    "dummy-sanity-project-id-for-build"
-  ) {
-=======
   if (process.env.NEXT_PUBLIC_SANITY_PROJECT_ID !== "project123") {
->>>>>>> a3824dd6
     posts = await sanityFetch<SanityPost[]>({ query: postsQuery });
   }
 
