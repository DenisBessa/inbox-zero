--- conflicted
+++ resolved
@@ -33,39 +33,20 @@
 } from "@/providers/QueueProvider";
 import { selectedEmailAtom } from "@/store/email";
 import { categorizeAction } from "@/utils/actions/categorize";
-<<<<<<< HEAD
 import { Button } from "@/components/ui/button";
-import { ChevronDown, ChevronsDownIcon } from "lucide-react";
+import { ChevronsDownIcon } from "lucide-react";
 import { ButtonLoader } from "@/components/Loading";
-=======
-import { Button, ButtonLoader } from "@/components/ui/button";
-import { ChevronDown } from "lucide-react";
->>>>>>> 7bfc12de
 
 export function List(props: {
   emails: Thread[];
   type?: string;
   refetch: (removedThreadIds?: string[]) => void;
-<<<<<<< HEAD
   showLoadMore?: boolean;
   isLoadingMore?: boolean;
   handleLoadMore?: () => void;
 }) {
   const { emails, refetch, showLoadMore, handleLoadMore, isLoadingMore } =
     props;
-=======
-  isLoadMore?: boolean;
-  isLoadMoreLoading?: boolean;
-  handleLoadMoreThreads?: () => void;
-}) {
-  const {
-    emails,
-    refetch,
-    isLoadMore,
-    handleLoadMoreThreads,
-    isLoadMoreLoading,
-  } = props;
->>>>>>> 7bfc12de
 
   const params = useSearchParams();
   const selectedTab = params.get("tab") || "all";
@@ -132,15 +113,9 @@
       {emails.length ? (
         <EmailList
           threads={filteredEmails}
-<<<<<<< HEAD
           showLoadMore={showLoadMore}
           isLoadingMore={isLoadingMore}
           handleLoadMore={handleLoadMore}
-=======
-          isLoadMore={isLoadMore}
-          isLoadMoreLoading={isLoadMoreLoading}
-          handleLoadMoreThreads={handleLoadMoreThreads}
->>>>>>> 7bfc12de
           emptyMessage={
             <div className="px-2">
               {selectedTab === "planned" ? (
@@ -189,30 +164,18 @@
   emptyMessage?: React.ReactNode;
   hideActionBarWhenEmpty?: boolean;
   refetch?: (removedThreadIds?: string[]) => void;
-<<<<<<< HEAD
   showLoadMore?: boolean;
   isLoadingMore?: boolean;
   handleLoadMore?: () => void;
-=======
-  isLoadMore?: boolean;
-  isLoadMoreLoading?: boolean;
-  handleLoadMoreThreads?: () => void;
->>>>>>> 7bfc12de
 }) {
   const {
     threads = [],
     emptyMessage,
     hideActionBarWhenEmpty,
     refetch = () => {},
-<<<<<<< HEAD
     showLoadMore,
     isLoadingMore,
     handleLoadMore,
-=======
-    isLoadMore,
-    isLoadMoreLoading,
-    handleLoadMoreThreads,
->>>>>>> 7bfc12de
   } = props;
 
   const session = useSession();
@@ -526,16 +489,11 @@
                 );
               })}
               {/* Load more button to fetch more data */}
-<<<<<<< HEAD
               {showLoadMore && (
-=======
-              {isLoadMore && (
->>>>>>> 7bfc12de
                 <div className="pb-2">
                   <Button
                     variant="outline"
                     className="w-full py-4"
-<<<<<<< HEAD
                     onClick={handleLoadMore}
                     disabled={isLoadingMore}
                   >
@@ -549,18 +507,6 @@
                         <span>Load more</span>
                       </>
                     }
-=======
-                    onClick={handleLoadMoreThreads}
-                  >
-                    {isLoadMoreLoading ? (
-                      <ButtonLoader />
-                    ) : (
-                      <>
-                        {" "}
-                        Load More <ChevronDown />
-                      </>
-                    )}
->>>>>>> 7bfc12de
                   </Button>
                 </div>
               )}
